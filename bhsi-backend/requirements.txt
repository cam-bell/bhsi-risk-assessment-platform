--- conflicted
+++ resolved
@@ -47,13 +47,8 @@
 
 # Testing
 pytest>=6.2.5
-<<<<<<< HEAD
-pytest-asyncio>=0.16.0 
-=======
 pytest-asyncio>=0.16.0
-httpx>=0.23.0
 
 # Additional requirements
 feedparser 
-aiohttp
->>>>>>> d1d075df
+aiohttp