#!/usr/bin/env python3
"""
STREAMLINED Search API Endpoints - Ultra-fast search with optimized hybrid classification and caching
"""

from fastapi import APIRouter, HTTPException, Depends, BackgroundTasks
from pydantic import BaseModel
from typing import Optional, List, Dict, Any
from google.cloud import bigquery
import json
import datetime
import time
import logging
<<<<<<< HEAD
from fastapi.responses import JSONResponse
=======
import json
>>>>>>> e48ab028

from app.agents.search.streamlined_orchestrator import get_search_orchestrator
from app.agents.analysis.optimized_hybrid_classifier import OptimizedHybridClassifier
from app.services.search_cache_service import SearchCacheService
from app.services.bigquery_database_integration import bigquery_db_integration
from app.services.hybrid_vector_storage import HybridVectorStorage
from app.api import deps
from app.dependencies.auth import get_current_active_user

logger = logging.getLogger(__name__)

router = APIRouter()

# Initialize services
search_cache_service = SearchCacheService()
hybrid_vector_storage = HybridVectorStorage()

async def save_search_json_to_bigquery(company_name: str, search_json: dict, table_id: str):
    client = bigquery.Client()
    row = {
        "company name": company_name,
        "search result": json.dumps(search_json)  # Store as string, or use JSON column type
    }
    errors = client.insert_rows_json(table_id, [row])
    if errors:
        raise Exception(f"BigQuery insert errors: {errors}")

def map_risk_level_to_color(risk_level: str) -> str:
    """Map risk level to color (green, orange, red)"""
    if risk_level.startswith("High"):
        return "red"
    elif risk_level.startswith("Medium"):
        return "orange"
    elif risk_level.startswith("Low") or risk_level == "No-Legal":
        return "green"
    else:
        return "gray"  # For Unknown or other cases

# Request/Response Models
class StreamlinedSearchRequest(BaseModel):
    company_name: str
    start_date: Optional[str] = None  # Format: YYYY-MM-DD
    end_date: Optional[str] = None    # Format: YYYY-MM-DD
    days_back: Optional[int] = 7      # Alternative: search last N days
    include_boe: bool = True
    include_news: bool = True
    include_rss: bool = True  # Include RSS news sources
    rss_feeds: Optional[list] = None  # List of RSS feeds to include
    force_refresh: bool = False  # Force new search even if cached results exist
    cache_age_hours: int = 24  # Maximum age of cached results in hours
    

class SemanticSearchRequest(BaseModel):
    query: str
    k: Optional[int] = 5
    risk_filter: Optional[str] = None
    use_cache: bool = True
    include_metadata: bool = True

@router.post("/search")
async def streamlined_search(
    request: StreamlinedSearchRequest,
    current_user: dict = Depends(get_current_active_user)
):
    """
    ULTRA-FAST STREAMLINED SEARCH ENDPOINT WITH CACHING
    
    **Performance Optimizations:**
    - Smart caching: Check BigQuery for existing results before searching
    - Streamlined agents: Fast data fetching without classification loops
    - Optimized hybrid classifier: 90%+ keyword gate efficiency
    - Smart LLM routing: Only for truly ambiguous cases
    - No unnecessary fallbacks or redundant processing
    
    **Caching Features:**
    - Check BigQuery for existing search results
    - Return cached results if available and fresh
    - Only search external sources if no cache or force refresh
    - Configurable cache age (default: 24 hours)
    
    **Features:**
    - BOE (Spanish official gazette) and news sources
    - Intelligent rate limit handling (NewsAPI 30-day limit)
    - Performance monitoring and statistics
    - Structured response format with confidence scores
    - Database persistence of search results
    
    **Expected Performance:**
    - Cached results: < 1 second response time
    - Fresh searches: 3-10 seconds (vs previous 2+ minutes)
    - 90%+ results classified in µ-seconds via keyword gate
    - Only 10% or less require expensive LLM analysis
    """
    
    overall_start_time = time.time()
    
    try:
        # Initialize streamlined components using factory
        classifier = OptimizedHybridClassifier()
        
        # Configure which agents to use
        active_agents = []
        if request.include_boe:
            active_agents.append("boe")
        if request.include_news:
            active_agents.append("newsapi")
        # Enable RSS feeds if requested
        if request.include_rss:
            # Use only selected RSS feeds if provided, else default to demo feeds
            selected_rss_feeds = getattr(request, 'rss_feeds', None)
            if selected_rss_feeds:
                active_agents.extend(selected_rss_feeds)
            else:
                active_agents.extend([
                    "elpais",
                    "expansion",
                    "elmundo",  # Disabled for demo
                    "abc",      # Disabled for demo
                    "lavanguardia", # Disabled for demo
                    "elconfidencial", # Disabled for demo
                    "eldiario", # Disabled for demo
                    "europapress" # Disabled for demo
                ])
        
        if not active_agents:
            raise HTTPException(
                status_code=400,
                detail="At least one source (BOE, news, or RSS) must be enabled"
            )
        
        # STEP 1: SMART CACHING - Check BigQuery for existing results
        cache_start_time = time.time()
        search_data = await search_cache_service.get_search_results(
            company_name=request.company_name,
            start_date=request.start_date,
            end_date=request.end_date,
            days_back=request.days_back,
            active_agents=active_agents,
            cache_age_hours=request.cache_age_hours,
            force_refresh=request.force_refresh
        )
        cache_time = time.time() - cache_start_time
        
        search_results = search_data['results']
        search_method = search_data['search_method']
        cache_info = search_data.get('cache_info', {})
        
        # STEP 2: BULK CLASSIFICATION (optimized hybrid approach)
        classification_start_time = time.time()
        classified_results = []
        
        # Process BOE results
        if "boe" in search_results and search_results["boe"].get("results"):
            for boe_result in search_results["boe"]["results"]:
                try:
                    # Skip classification if already classified (cached results)
                    if boe_result.get("method") == "cached":
                        classified_result = {
                            "source": "BOE",
                            "date": boe_result.get("fechaPublicacion"),
                            "title": boe_result.get("titulo", ""),
                            "summary": boe_result.get("summary"),
                            "risk_level": boe_result.get("risk_level", "Unknown"),
                            "risk_color": map_risk_level_to_color(boe_result.get("risk_level", "Unknown")),
                            "confidence": boe_result.get("confidence", 0.5),
                            "method": "cached",
                            "processing_time_ms": 0,
                            "url": boe_result.get("url_html", ""),
                            # BOE-specific fields
                            "identificador": boe_result.get("identificador"),
                            "seccion": boe_result.get("seccion_codigo"),
                            "seccion_nombre": boe_result.get("seccion_nombre")
                        }
                        classified_results.append(classified_result)
                    else:
                        # Optimized hybrid classification for fresh results
                        classification = await classifier.classify_document(
                            text=boe_result.get("text", boe_result.get("summary", "")),
                            title=boe_result.get("titulo", ""),
                            source="BOE",
                            section=boe_result.get("seccion_codigo", "")
                        )
                        classified_result = {
                            "source": "BOE",
                            "date": boe_result.get("fechaPublicacion"),
                            "title": boe_result.get("titulo", ""),
                            "summary": boe_result.get("summary"),
                            "risk_level": classification.get("label", "Unknown"),
                            "risk_color": map_risk_level_to_color(classification.get("label", "Unknown")),
                            "confidence": classification.get("confidence", 0.5),
                            "method": classification.get("method", "unknown"),
                            "processing_time_ms": classification.get("processing_time_ms", 0),
                            "url": boe_result.get("url_html", ""),
                            # BOE-specific fields
                            "identificador": boe_result.get("identificador"),
                            "seccion": boe_result.get("seccion_codigo"),
                            "seccion_nombre": boe_result.get("seccion_nombre")
                        }
                        classified_results.append(classified_result)
                except Exception as e:
                    # Simple fallback - don't slow down the entire response
                    classified_result = {
                        "source": "BOE",
                        "date": boe_result.get("fechaPublicacion"),
                        "title": boe_result.get("titulo", ""),
                        "summary": boe_result.get("summary"),
                        "risk_level": "Unknown",
                        "risk_color": map_risk_level_to_color("Unknown"),
                        "confidence": 0.3,
                        "method": "error_fallback",
                        "processing_time_ms": 0,
                        "url": boe_result.get("url_html", ""),
                        "identificador": boe_result.get("identificador"),
                        "seccion": boe_result.get("seccion_codigo"),
                        "seccion_nombre": boe_result.get("seccion_nombre"),
                        "error": str(e)
                    }
                    classified_results.append(classified_result)
        
        # Process News results
        if "newsapi" in search_results and search_results["newsapi"].get("articles"):
            for article in search_results["newsapi"]["articles"]:
                try:
                    # Type check to prevent 'str' object has no attribute 'get' errors
                    if not isinstance(article, dict):
                        logger.warning(f"Skipping non-dict NewsAPI article: {type(article)} - {article}")
                        continue
                    
                    # Skip classification if already classified (cached results)
                    if article.get("method") == "cached":
                        classified_result = {
                            "source": "News",
                            "date": article.get("publishedAt"),
                            "title": article.get("title", ""),
                            "summary": article.get("description"),
                            "risk_level": article.get("risk_level", "Unknown"),
                            "risk_color": map_risk_level_to_color(article.get("risk_level", "Unknown")),
                            "confidence": article.get("confidence", 0.5),
                            "method": "cached",
                            "processing_time_ms": 0,
                            "url": article.get("url", ""),
                            # News-specific fields
                            "author": article.get("author"),
                            "source_name": article.get("source", "Unknown")
                        }
                        classified_results.append(classified_result)
                    else:
                        # Optimized hybrid classification for fresh results
                        classification = await classifier.classify_document(
                            text=article.get("content", article.get("description", "")),
                            title=article.get("title", ""),
                            source="News"
                        )
                        classified_result = {
                            "source": "News",
                            "date": article.get("publishedAt"),
                            "title": article.get("title", ""),
                            "summary": article.get("description"),
                            "risk_level": classification.get("label", "Unknown"),
                            "risk_color": map_risk_level_to_color(classification.get("label", "Unknown")),
                            "confidence": classification.get("confidence", 0.5),
                            "method": classification.get("method", "unknown"),
                            "processing_time_ms": classification.get("processing_time_ms", 0),
                            "url": article.get("url", ""),
                            # News-specific fields
                            "author": article.get("author"),
                            "source_name": article.get("source", "Unknown")
                        }
                        classified_results.append(classified_result)
                except Exception as e:
                    # Simple fallback
                    classified_result = {
                        "source": "News",
                        "date": article.get("publishedAt"),
                        "title": article.get("title", ""),
                        "summary": article.get("description"),
                        "risk_level": "Unknown",
                        "risk_color": map_risk_level_to_color("Unknown"),
                        "confidence": 0.3,
                        "method": "error_fallback",
                        "processing_time_ms": 0,
                        "url": article.get("url", ""),
                        "author": article.get("author"),
                        "source_name": article.get("source", "Unknown"),
                        "error": str(e)
                    }
                    classified_results.append(classified_result)
        
        # Process RSS results (only selected feeds)
        rss_agents = (
            selected_rss_feeds if (request.include_rss and selected_rss_feeds)
            else [
                "elpais",
                "expansion"
                "elmundo",  # Disabled for demo
                "abc",      # Disabled for demo
                "lavanguardia", # Disabled for demo
                "elconfidencial", # Disabled for demo
                "eldiario", # Disabled for demo
                "europapress" # Disabled for demo
            ]
        )
        if request.include_rss:
            for agent_name in rss_agents:
                if agent_name in search_results and search_results[agent_name].get("articles"):
                    for article in search_results[agent_name]["articles"]:
                        try:
                            # Optimized hybrid classification
                            if article.get("method") == "cached":
                                classified_result = {
                                    "source": f"RSS-{agent_name.upper()}",
                                    "date": article.get("publishedAt"),
                                    "title": article.get("title", ""),
                                    "summary": article.get("description"),
                                    "risk_level": article.get("risk_level", "Unknown"),
                                    "risk_color": map_risk_level_to_color(article.get("risk_level", "Unknown")),
                                    "confidence": article.get("confidence", 0.5),
                                    "method": "cached",
                                    "processing_time_ms": 0,
                                    "url": article.get("url", ""),
                                    # RSS-specific fields
                                    "author": article.get("author"),
                                    "category": article.get("category"),
                                    "source_name": article.get("source_name", f"RSS-{agent_name.upper()}")
                                }
                                classified_results.append(classified_result)
                            else:
                                # Optimized hybrid classification for fresh results
                                classification = await classifier.classify_document(
                                    text=article.get("content", article.get("description", "")),
                                    title=article.get("title", ""),
                                    source=f"RSS-{agent_name.upper()}"
                                )
                                classified_result = {
                                    "source": f"RSS-{agent_name.upper()}",
                                    "date": article.get("publishedAt"),
                                    "title": article.get("title", ""),
                                    "summary": article.get("description"),
                                    "risk_level": classification.get("label", "Unknown"),
                                    "risk_color": map_risk_level_to_color(classification.get("label", "Unknown")),
                                    "confidence": classification.get("confidence", 0.5),
                                    "method": classification.get("method", "unknown"),
                                    "processing_time_ms": classification.get("processing_time_ms", 0),
                                    "url": article.get("url", ""),
                                    # RSS-specific fields
                                    "author": article.get("author"),
                                    "category": article.get("category"),
                                    "source_name": article.get("source_name", f"RSS-{agent_name.upper()}")
                                }
                                classified_results.append(classified_result)
                        except Exception as e:
                            # Simple fallback
                            classified_result = {
                                "source": f"RSS-{agent_name.upper()}",
                                "date": article.get("publishedAt"),
                                "title": article.get("title", ""),
                                "summary": article.get("description"),
                                "risk_level": "Unknown",
                                "risk_color": map_risk_level_to_color("Unknown"),
                                "confidence": 0.3,
                                "method": "error_fallback",
                                "processing_time_ms": 0,
                                "url": article.get("url", ""),
                                "author": article.get("author"),
                                "category": article.get("category"),
                                "source_name": article.get("source_name", f"RSS-{agent_name.upper()}"),
                                "error": str(e)
                            }
                            classified_results.append(classified_result)
        
        classification_time = time.time() - classification_start_time
        
        # STEP 3: RESPONSE PREPARATION
        valid_results = []
        
        # Validate and format dates
        for result in classified_results:
            date_val = result.get("date")
            if date_val:
                try:
                    if isinstance(date_val, str):
                        # Handle different date formats
                        if "T" in date_val:
                            result["date"] = date_val  # Already ISO format
                        else:
                            # Convert YYYY-MM-DD to ISO
                            parsed_date = datetime.datetime.strptime(date_val, "%Y-%m-%d")
                            result["date"] = parsed_date.isoformat() + "Z"
                    valid_results.append(result)
                except Exception:
                    # Include results with date parsing errors but mark them
                    result["date_parse_error"] = True
                    valid_results.append(result)
        
        # Sort by date, most recent first
        valid_results.sort(key=lambda x: x.get("date", ""), reverse=True)
        
        # Ensure every result has a risk_color
        for result in valid_results:
            if "risk_color" not in result or not result["risk_color"]:
                result["risk_color"] = map_risk_level_to_color(result.get("risk_level", "Unknown"))
                logger.info(f"Added risk_color '{result['risk_color']}' to result with risk_level '{result.get('risk_level', 'Unknown')}'")
        
        # Debug: Log the first few results to verify risk_color is present
        for i, result in enumerate(valid_results[:3]):
            logger.info(f"Result {i}: source={result.get('source')}, risk_level={result.get('risk_level')}, risk_color={result.get('risk_color')}")
        
        # Calculate overall risk summary
        risk_counts = {"red": 0, "orange": 0, "green": 0, "gray": 0}
        for result in valid_results:
            color = result.get("risk_color", "gray")
            risk_counts[color] += 1
        
        # Determine overall risk level
        if risk_counts["red"] > 0:
            overall_risk = "red"
        elif risk_counts["orange"] > 0:
            overall_risk = "orange"
        else:
            overall_risk = "green"
        
        # Calculate total time
        total_time = time.time() - overall_start_time
        
        # Build optimized response with cache information
        response = {
            "company_name": request.company_name,
            "search_date": datetime.datetime.now().isoformat(),
            "date_range": {
                "start": request.start_date,
                "end": request.end_date,
                "days_back": request.days_back
            },
            "results": valid_results,
            "metadata": {
                "total_results": len(valid_results),
                "boe_results": len([r for r in valid_results if r["source"] == "BOE"]),
                "news_results": len([r for r in valid_results if r["source"] == "News"]),
                "rss_results": len([r for r in valid_results if r["source"].startswith("RSS-")]),
                "high_risk_results": len([r for r in valid_results if r["risk_level"] == "High-Legal"]),
                "sources_searched": active_agents
            },
            "performance": {
                **classifier.get_performance_stats(),
                "total_time_seconds": f"{total_time:.2f}",
                "cache_time_seconds": f"{cache_time:.2f}",
                "classification_time_seconds": f"{classification_time:.2f}",
                "optimization": "Smart caching + streamlined search + optimized hybrid classifier"
            },
            "cache_info": {
                "search_method": search_method,
                "cache_age_hours": cache_info.get("age_hours", 0),
                "total_events": cache_info.get("total_events", 0),
                "sources": cache_info.get("sources", []),
                "force_refresh": request.force_refresh
            },
            "database_stats": search_data.get("db_stats", {
                "raw_docs_saved": 0,
                "events_created": 0,
                "total_processed": 0,
                "errors": []
            }),
            "overall_risk": overall_risk,
            "risk_summary": {
                "overall_risk": overall_risk,
                "risk_distribution": risk_counts,
                "total_articles": len(valid_results),
                "high_risk_articles": risk_counts["red"],
                "medium_risk_articles": risk_counts["orange"],
                "low_risk_articles": risk_counts["green"]
            }
        }
        table_id = "solid-topic-443216-b2.risk_monitoring.risk_assessment"
        await save_search_json_to_bigquery(request.company_name, response, table_id)
        return response
        
    except Exception as e:
        # Return error response with timing information
        total_time = time.time() - overall_start_time
        
        error_response = {
            "company_name": request.company_name,
            "search_date": datetime.datetime.now().isoformat(),
            "date_range": {
                "start": request.start_date,
                "end": request.end_date,
                "days_back": request.days_back
            },
            "results": [],
            "error": f"Streamlined search failed: {str(e)}",
            "metadata": {
                "total_results": 0,
                "boe_results": 0,
                "news_results": 0,
                "rss_results": 0,
                "high_risk_results": 0,
                "sources_searched": []
            },
            "performance": {
                "total_time_seconds": f"{total_time:.2f}",
                "error": "Search failed before completion"
            },
            "cache_info": {
                "search_method": "error",
                "cache_age_hours": 0,
                "total_events": 0,
                "sources": [],
                "force_refresh": request.force_refresh
            },
            "database_stats": {
                "raw_docs_saved": 0,
                "events_created": 0,
                "total_processed": 0,
                "errors": [str(e)]
            }
        }
        
        return error_response


@router.get("/search/health")
async def streamlined_search_health():
    """
    Health check for streamlined search system with caching
    """
    try:
        orchestrator = get_search_orchestrator()
        classifier = OptimizedHybridClassifier()
        
        return {
            "status": "healthy",
            "message": "Streamlined search system with caching is operational",
            "orchestrator_type": type(orchestrator).__name__,
            "classifier_type": type(classifier).__name__,
            "cache_service": "SearchCacheService",
            "features": [
                "Smart caching with BigQuery",
                "Ultra-fast search across multiple sources",
                "Optimized hybrid classification",
                "Intelligent rate limit handling",
                "Performance monitoring",
                "Database persistence"
            ],
            "sources_available": [
                "BOE (Spanish Official Gazette)",
                "NewsAPI (International news)"
                # "RSS feeds (Spanish news sources)" - Disabled for demo
            ],
            "caching": {
                "enabled": True,
                "cache_age_hours": 24,
                "force_refresh_option": True
            }
        }
        
    except Exception as e:
        return {
            "status": "unhealthy",
            "error": str(e),
            "message": "Streamlined search system is not operational"
        }


@router.get("/search/performance")
async def streamlined_search_performance():
    """
    Get detailed performance statistics for the OPTIMIZED hybrid classifier with caching
    """
    try:
        classifier = OptimizedHybridClassifier()
        stats = classifier.get_performance_stats()
        
        return {
            "status": "success", 
            "message": "Performance statistics for OPTIMIZED STREAMLINED search system with caching",
            "architecture": {
                "cache_stage": "Smart BigQuery cache check (µ-seconds)",
                "search_stage": "Streamlined agents - Fast data fetching only",
                "classification_stage_1": "Optimized keyword gate (µ-seconds) - 90%+ efficiency",
                "classification_stage_2": "Smart LLM routing (only for truly ambiguous cases)",
                "optimization": "Caching + Removed classification loops + optimized patterns"
            },
            "statistics": stats,
            "improvements": {
                "caching": "BigQuery cache check before external searches",
                "search_optimization": "No classification during search loops",
                "keyword_patterns": "Enhanced patterns for Spanish D&O risks",
                "smart_routing": "Only legal-looking ambiguous content sent to LLM",
                "expected_performance": "Cached: <1s, Fresh: 90%+ improvement over previous system"
            }
        }
        
    except Exception as e:
        return {
            "status": "error",
            "message": f"Could not retrieve performance stats: {str(e)}"
        }


@router.get("/search/database-stats")
async def get_database_stats():
    """
    Get BigQuery database statistics
    """
    try:
        stats = await bigquery_db_integration.get_database_stats()
        
        return {
            "status": "success",
            "database": "BigQuery",
            "stats": stats,
            "timestamp": datetime.datetime.utcnow().isoformat()
        }
        
    except Exception as e:
        logger.error(f"Database stats failed: {e}")
        return {
            "status": "error",
            "error": str(e),
            "database": "BigQuery"
        }


@router.get("/search/cache-stats")
async def get_cache_stats():
    """
    Get cache statistics and information
    """
    try:
        # Get database stats to show cache data
        db_stats = await bigquery_db_integration.get_database_stats()
        
        return {
            "status": "success",
            "cache_system": "BigQuery-based caching",
            "cache_configuration": {
                "default_cache_age_hours": 24,
                "force_refresh_option": True,
                "cache_sources": ["BOE", "NewsAPI", "RSS feeds"],
                "cache_storage": "BigQuery events table"
            },
            "database_stats": db_stats,
            "cache_benefits": {
                "performance": "Sub-second response for cached results",
                "cost_savings": "Reduced external API calls",
                "reliability": "Consistent results from BigQuery",
                "scalability": "No local cache limitations"
            },
            "timestamp": datetime.datetime.utcnow().isoformat()
        }
        
    except Exception as e:
        logger.error(f"Cache stats failed: {e}")
        return {
            "status": "error",
            "error": str(e),
            "cache_system": "BigQuery-based caching"
        }


@router.post("/semantic-search")
async def streamlined_semantic_search(
    request: SemanticSearchRequest,
    current_user: dict = Depends(get_current_active_user)
):
    """
    HYBRID SEMANTIC SEARCH ENDPOINT
    
    **Features:**
    - True hybrid vector storage (BigQuery + ChromaDB + Cloud)
    - Semantic similarity search across all stored vectors
    - Multi-layer caching for optimal performance
    - Risk filtering and metadata enrichment
    - Parallel search across multiple vector stores
    
    **Vector Storage:**
    - BigQuery: Persistent vector storage with metadata
    - ChromaDB: High-performance local similarity search
    - Cloud Vector Service: Scalable cloud-based search
    
    **Performance:**
    - Cached results: < 500ms response time
    - Fresh searches: 1-3 seconds
    - Parallel search across all vector stores
    """
    
    start_time = time.time()
    
    try:
        # Perform hybrid semantic search
        search_results = await hybrid_vector_storage.hybrid_semantic_search(
            query=request.query,
            k=request.k,
            risk_filter=request.risk_filter,
            use_cache=request.use_cache
        )
        
        # Calculate total time
        total_time = time.time() - start_time
        
        # Prepare response
        response = {
            "status": "success",
            "query": request.query,
            "search_results": search_results["results"],
            "source": search_results["source"],
            "performance_metrics": {
                **search_results["performance_metrics"],
                "total_time_seconds": f"{total_time:.2f}"
            },
            "hybrid_storage": {
                "bigquery_searches": search_results["performance_metrics"].get("bigquery_searches", 0),
                "chromadb_searches": search_results["performance_metrics"].get("chromadb_searches", 0),
                "cloud_searches": search_results["performance_metrics"].get("cloud_searches", 0),
                "cache_hits": search_results["performance_metrics"].get("cache_hits", 0)
            },
            "timestamp": datetime.datetime.utcnow().isoformat()
        }
        
        return response
        
    except Exception as e:
        total_time = time.time() - start_time
        logger.error(f"Semantic search failed: {e}")
        
        return {
            "status": "error",
            "query": request.query,
            "error": str(e),
            "performance_metrics": {
                "total_time_seconds": f"{total_time:.2f}",
                "error": "Semantic search failed"
            },
            "timestamp": datetime.datetime.utcnow().isoformat()
        }


@router.get("/vector-stats")
async def get_vector_stats(
    current_user: dict = Depends(get_current_active_user)
):
    """
    Get hybrid vector storage statistics
    """
    try:
        stats = hybrid_vector_storage.get_hybrid_stats()
        
        return {
            "status": "success",
            "hybrid_vector_storage": {
                "bigquery_searches": stats["bigquery_searches"],
                "chromadb_searches": stats["chromadb_searches"],
                "cloud_searches": stats["cloud_searches"],
                "cache_hits": stats["cache_hits"],
                "cloud_service_available": stats["cloud_service_available"],
                "local_service_available": stats["local_service_available"],
                "bigquery_available": stats["bigquery_available"]
            },
            "storage_systems": {
                "bigquery": "Persistent vector storage with metadata",
                "chromadb": "High-performance local similarity search",
                "cloud_vector_service": "Scalable cloud-based search"
            },
            "timestamp": datetime.datetime.utcnow().isoformat()
        }
        
    except Exception as e:
        logger.error(f"Vector stats failed: {e}")
        return {
            "status": "error",
            "error": str(e)
        }


@router.post("/migrate-vectors")
async def migrate_vectors_to_bigquery(
    current_user: dict = Depends(get_current_active_user)
):
    """
    Migrate existing vectors from ChromaDB to BigQuery
    """
    try:
        migration_stats = await hybrid_vector_storage.migrate_vectors_to_bigquery()
        
        return {
            "status": "success",
            "migration_stats": migration_stats,
            "message": "Vector migration completed",
            "timestamp": datetime.datetime.utcnow().isoformat()
        }
        
    except Exception as e:
        logger.error(f"Vector migration failed: {e}")
        return {
            "status": "error",
            "error": str(e)
        } 

<<<<<<< HEAD
@router.get("/search/merged/{company_name}")
async def get_merged_search_results(company_name: str):
    """
    Retrieve and merge all search results for a company from BigQuery.
    """
    client = bigquery.Client()
    table_id = "solid-topic-443216-b2.risk_monitoring.risk_assessment"

    # 1. Query all rows for the company
    query = f"""
        SELECT `search result`
        FROM `{table_id}`
        WHERE `company name` = @company_name
    """
    job_config = bigquery.QueryJobConfig(
        query_parameters=[
            bigquery.ScalarQueryParameter("company_name", "STRING", company_name)
        ]
    )
    merged_results = []
    meta = None
    search_date = None
    for row in client.query(query, job_config=job_config):
        try:
            result_json = json.loads(row['search result'])
            docs = result_json.get("results", [])
            merged_results.extend(docs)
            # Optionally, grab meta fields from the first row
            if not meta:
                meta = result_json.get("metadata")
            if not search_date:
                search_date = result_json.get("search_date")
        except Exception as e:
            continue

    # Remove duplicates by URL
    seen_urls = set()
    unique_results = []
    for doc in merged_results:
        url = doc.get("url")
        if url and url not in seen_urls:
            unique_results.append(doc)
            seen_urls.add(url)

    # Build merged JSON
    merged_json = {
        "company_name": company_name,
        "search_date": search_date,
        "results": unique_results,
        "metadata": meta,
        "total_results": len(unique_results)
    }

    # Print to console (for debugging)
    print(json.dumps(merged_json, indent=2, ensure_ascii=False))

    # Return as API response
    return JSONResponse(content=merged_json) 
=======
@router.post("/embed-documents")
async def embed_documents(
    request: dict,
    current_user: dict = Depends(get_current_active_user)
):
    """
    Enhanced embedding endpoint for frontend to call
    
    Handles the complete embedding pipeline:
    1. Apply keyword gate filter
    2. Generate embeddings via cloud service
    3. Store vectors in BigQuery
    """
    start_time = time.time()
    
    try:
        documents = request.get("documents", [])
        company_name = request.get("company_name", "")
        
        if not documents:
            return {
                "status": "error",
                "error": "No documents provided",
                "results": []
            }
        
        # Initialize embedding components using existing infrastructure
        from app.agents.analysis.embedder import BOEEmbeddingAgent
        from app.services.bigquery_vector_schema import BigQueryVectorSchema
        from google.cloud import bigquery
        import base64
        import numpy as np
        
        embedder = BOEEmbeddingAgent()
        
        # Initialize BigQuery vector storage using existing working schema
        bigquery_client = bigquery.Client(project="solid-topic-443216-b2")
        vector_schema = BigQueryVectorSchema(bigquery_client, dataset_id="bhsi_dataset")
        
        # Apply keyword gate filter (same logic as frontend)
        def applies_keyword_gate(document: dict, threshold: str = "medium") -> bool:
            risk_level = document.get("risk_level", "").lower()
            
            risk_hierarchy = {
                "low": 1, "medium": 2, "high": 3, "legal": 4, "financial": 4, "regulatory": 4
            }
            
            threshold_level = risk_hierarchy.get(threshold.lower(), 2)
            
            # Check risk level
            for risk_keyword, level in risk_hierarchy.items():
                if risk_keyword in risk_level and level >= threshold_level:
                    return True
            
            # Check D&O keywords
            do_keywords = [
                "director", "consejero", "administrador", "governance", 
                "corporate", "board", "junta", "responsabilidad",
                "legal", "regulatory", "compliance", "audit"
            ]
            
            text_content = f"{document.get('title', '')} {document.get('summary', '')}".lower()
            return any(keyword in text_content for keyword in do_keywords)
        
        # Filter documents
        filtered_docs = [doc for doc in documents if applies_keyword_gate(doc)]
        max_docs_to_embed = min(len(filtered_docs), 15)  # Limit for performance
        
        embedded_results = []
        vectors_created = 0
        
        for i, doc in enumerate(filtered_docs[:max_docs_to_embed]):
            text_content = doc.get("summary", doc.get("title", ""))
            
            if not text_content.strip():
                continue
                
            try:
                # Generate embedding using existing BOE embedding agent
                embedding_vector = embedder.embedder.encode(text_content[:2000]).tolist()
                
                if embedding_vector:
                    # Create unique event ID for vector storage
                    event_id = f"doc_{company_name}_{i}_{datetime.datetime.utcnow().strftime('%Y%m%d_%H%M%S')}"
                    
                    # Encode vector for BigQuery storage (existing function)
                    vector_array = np.array(embedding_vector, dtype=np.float32)
                    vector_bytes = vector_array.tobytes()
                    encoded_vector = base64.b64encode(vector_bytes).decode('utf-8')
                    
                    # Parse publication date to proper format
                    pub_date = None
                    if doc.get("date"):
                        try:
                            # Handle various date formats
                            date_str = doc.get("date", "")
                            if "T" in date_str:
                                pub_date = datetime.datetime.fromisoformat(date_str.replace("Z", "")).date().isoformat()
                            else:
                                pub_date = date_str[:10]  # Take YYYY-MM-DD part
                        except:
                            pub_date = datetime.datetime.now().date().isoformat()
                    
                    # Prepare vector data for BigQuery using existing schema
                    vector_data = {
                        "event_id": event_id,
                        "vector_embedding": encoded_vector,
                        "vector_dimension": len(embedding_vector),
                        "embedding_model": "paraphrase-multilingual-MiniLM-L12-v2",
                        "vector_created_at": datetime.datetime.now(datetime.timezone.utc).isoformat(),
                        "metadata": json.dumps({
                            "url": doc.get("url", ""),
                            "confidence": doc.get("confidence", 0)
                        }),
                        "is_active": True,
                        "company_name": company_name,
                        "risk_level": doc.get("risk_level", ""),
                        "publication_date": pub_date,
                        "source": doc.get("source", ""),
                        "title": doc.get("title", "")[:500] if doc.get("title") else "",
                        "text_summary": text_content[:1000]
                    }
                    
                    # Store in BigQuery using existing vector schema
                    vector_result = vector_schema.insert_vector_data(vector_data)
                    
                    if vector_result:
                        vectors_created += 1
                        embedded_results.append({
                            "document_id": i,
                            "title": doc.get("title", ""),
                            "vector_id": event_id,
                            "status": "success"
                        })
                        logger.info(f"✅ Successfully stored vector {event_id} for {company_name}")
                    else:
                        embedded_results.append({
                            "document_id": i,
                            "title": doc.get("title", ""),
                            "status": "storage_failed"
                        })
                else:
                    embedded_results.append({
                        "document_id": i,
                        "title": doc.get("title", ""),
                        "status": "embedding_failed"
                    })
                    
            except Exception as e:
                logger.error(f"Embedding error for document {i}: {e}")
                embedded_results.append({
                    "document_id": i,
                    "title": doc.get("title", ""),
                    "status": "error",
                    "error": str(e)
                })
        
        total_time = time.time() - start_time
        
        return {
            "status": "success",
            "company_name": company_name,
            "summary": {
                "total_documents": len(documents),
                "filtered_documents": len(filtered_docs),
                "processed_documents": max_docs_to_embed,
                "vectors_created": vectors_created,
                "processing_time_seconds": f"{total_time:.2f}"
            },
            "results": embedded_results,
            "timestamp": datetime.datetime.utcnow().isoformat()
        }
        
    except Exception as e:
        total_time = time.time() - start_time
        logger.error(f"Document embedding failed: {e}")
        
        return {
            "status": "error",
            "error": str(e),
            "processing_time_seconds": f"{total_time:.2f}",
            "timestamp": datetime.datetime.utcnow().isoformat()
        }
>>>>>>> e48ab028
<|MERGE_RESOLUTION|>--- conflicted
+++ resolved
@@ -11,11 +11,8 @@
 import datetime
 import time
 import logging
-<<<<<<< HEAD
+import json
 from fastapi.responses import JSONResponse
-=======
-import json
->>>>>>> e48ab028
 
 from app.agents.search.streamlined_orchestrator import get_search_orchestrator
 from app.agents.analysis.optimized_hybrid_classifier import OptimizedHybridClassifier
@@ -814,66 +811,6 @@
             "error": str(e)
         } 
 
-<<<<<<< HEAD
-@router.get("/search/merged/{company_name}")
-async def get_merged_search_results(company_name: str):
-    """
-    Retrieve and merge all search results for a company from BigQuery.
-    """
-    client = bigquery.Client()
-    table_id = "solid-topic-443216-b2.risk_monitoring.risk_assessment"
-
-    # 1. Query all rows for the company
-    query = f"""
-        SELECT `search result`
-        FROM `{table_id}`
-        WHERE `company name` = @company_name
-    """
-    job_config = bigquery.QueryJobConfig(
-        query_parameters=[
-            bigquery.ScalarQueryParameter("company_name", "STRING", company_name)
-        ]
-    )
-    merged_results = []
-    meta = None
-    search_date = None
-    for row in client.query(query, job_config=job_config):
-        try:
-            result_json = json.loads(row['search result'])
-            docs = result_json.get("results", [])
-            merged_results.extend(docs)
-            # Optionally, grab meta fields from the first row
-            if not meta:
-                meta = result_json.get("metadata")
-            if not search_date:
-                search_date = result_json.get("search_date")
-        except Exception as e:
-            continue
-
-    # Remove duplicates by URL
-    seen_urls = set()
-    unique_results = []
-    for doc in merged_results:
-        url = doc.get("url")
-        if url and url not in seen_urls:
-            unique_results.append(doc)
-            seen_urls.add(url)
-
-    # Build merged JSON
-    merged_json = {
-        "company_name": company_name,
-        "search_date": search_date,
-        "results": unique_results,
-        "metadata": meta,
-        "total_results": len(unique_results)
-    }
-
-    # Print to console (for debugging)
-    print(json.dumps(merged_json, indent=2, ensure_ascii=False))
-
-    # Return as API response
-    return JSONResponse(content=merged_json) 
-=======
 @router.post("/embed-documents")
 async def embed_documents(
     request: dict,
@@ -1057,4 +994,62 @@
             "processing_time_seconds": f"{total_time:.2f}",
             "timestamp": datetime.datetime.utcnow().isoformat()
         }
->>>>>>> e48ab028
+
+@router.get("/search/merged/{company_name}")
+async def get_merged_search_results(company_name: str):
+    """
+    Retrieve and merge all search results for a company from BigQuery.
+    """
+    client = bigquery.Client()
+    table_id = "solid-topic-443216-b2.risk_monitoring.risk_assessment"
+
+    # 1. Query all rows for the company
+    query = f"""
+        SELECT `search result`
+        FROM `{table_id}`
+        WHERE `company name` = @company_name
+    """
+    job_config = bigquery.QueryJobConfig(
+        query_parameters=[
+            bigquery.ScalarQueryParameter("company_name", "STRING", company_name)
+        ]
+    )
+    merged_results = []
+    meta = None
+    search_date = None
+    for row in client.query(query, job_config=job_config):
+        try:
+            result_json = json.loads(row['search result'])
+            docs = result_json.get("results", [])
+            merged_results.extend(docs)
+            # Optionally, grab meta fields from the first row
+            if not meta:
+                meta = result_json.get("metadata")
+            if not search_date:
+                search_date = result_json.get("search_date")
+        except Exception as e:
+            continue
+
+    # Remove duplicates by URL
+    seen_urls = set()
+    unique_results = []
+    for doc in merged_results:
+        url = doc.get("url")
+        if url and url not in seen_urls:
+            unique_results.append(doc)
+            seen_urls.add(url)
+
+    # Build merged JSON
+    merged_json = {
+        "company_name": company_name,
+        "search_date": search_date,
+        "results": unique_results,
+        "metadata": meta,
+        "total_results": len(unique_results)
+    }
+
+    # Print to console (for debugging)
+    print(json.dumps(merged_json, indent=2, ensure_ascii=False))
+
+    # Return as API response
+    return JSONResponse(content=merged_json) 