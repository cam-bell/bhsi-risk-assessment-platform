--- conflicted
+++ resolved
@@ -97,10 +97,6 @@
                     stats["total_processed"] += rss_stats["total_processed"]
                     stats["errors"].extend(rss_stats["errors"])
             
-<<<<<<< HEAD
-            logger.info(f"✅ Saved {stats['total_processed']} items to BigQuery")
-            return stats
-=======
             # Process Yahoo Finance results
             if (
                 "yahoo_finance" in search_results and
@@ -121,14 +117,8 @@
                 f"{stats['raw_docs_saved']} raw docs, {stats['events_created']} events"
             )
             
-            # Process embeddings for events
-            from app.agents.analysis.cloud_embedder import CloudEmbeddingAgent
-            embedding_agent = CloudEmbeddingAgent()
-            embedding_stats = embedding_agent.process_unembedded_events(batch_size=50)
-            logger.info(f"Embedding processing complete: {embedding_stats}")
-            
-            bigquery_writer.flush()
->>>>>>> 9ee9228d
+           logger.info(f"✅ Saved {stats['total_processed']} items to BigQuery")
+            return stats
             
         except Exception as e:
             error_msg = f"❌ Database integration failed: {e}"
@@ -165,17 +155,8 @@
                 }
                 
                 rawdoc_dict = self.build_rawdoc_dict("BOE", payload_bytes, meta)
-<<<<<<< HEAD
                 raw_doc, is_new = await self.raw_docs_crud.create_with_dedup(**rawdoc_dict)
                 
-=======
-                logger.info(f"Attempting to create raw doc for article: {payload_data.get('titulo', '')}")
-                raw_doc, is_new = self.raw_docs_crud.create_with_dedup(
-                    db,
-                    **rawdoc_dict
-                )
-                logger.info(f"Raw doc created: {is_new}, Source: BOE, Title: {payload_data.get('titulo', '')}")
->>>>>>> 9ee9228d
                 if is_new:
                     stats["raw_docs_saved"] += 1
                     
@@ -188,7 +169,6 @@
                                 pub_date = datetime.strptime(pub_str, "%Y-%m-%d").date()
                             except Exception:
                                 pass
-<<<<<<< HEAD
                         
                         event = await self.events_crud.create_from_raw(
                             raw_id=raw_doc["raw_id"],
@@ -203,13 +183,6 @@
                         if event:
                             stats["events_created"] += 1
                             
-=======
-                        event = self.normalizer.normalize_and_create_event(db, raw_doc, "BOE", company_name)
-                        if event:
-                            stats["events_created"] += 1
-                            bigquery_writer.queue("solid-topic-443216-b2.risk_monitoring.events", event)
-                            logger.info(f"Queued event {getattr(event, 'event_id', None)} for BigQuery: {getattr(event, 'title', None)}")
->>>>>>> 9ee9228d
                     except Exception as e:
                         stats["errors"].append(f"Event creation error: {str(e)}")
                 
@@ -255,17 +228,8 @@
                 }
                 
                 rawdoc_dict = self.build_rawdoc_dict("NewsAPI", payload_bytes, meta)
-<<<<<<< HEAD
                 raw_doc, is_new = await self.raw_docs_crud.create_with_dedup(**rawdoc_dict)
                 
-=======
-                logger.info(f"Attempting to create raw doc for article: {payload_data.get('title', '')}")
-                raw_doc, is_new = self.raw_docs_crud.create_with_dedup(
-                    db,
-                    **rawdoc_dict
-                )
-                logger.info(f"Raw doc created: {is_new}, Source: NewsAPI, Title: {payload_data.get('title', '')}")
->>>>>>> 9ee9228d
                 if is_new:
                     stats["raw_docs_saved"] += 1
                     
@@ -278,7 +242,6 @@
                                 pub_date = datetime.strptime(pub_str, "%Y-%m-%d").date()
                             except Exception:
                                 pass
-<<<<<<< HEAD
                         
                         event = await self.events_crud.create_from_raw(
                             raw_id=raw_doc["raw_id"],
@@ -293,13 +256,6 @@
                         if event:
                             stats["events_created"] += 1
                             
-=======
-                        event = self.normalizer.normalize_and_create_event(db, raw_doc, "NewsAPI", company_name)
-                        if event:
-                            stats["events_created"] += 1
-                            bigquery_writer.queue("solid-topic-443216-b2.risk_monitoring.events", event)
-                            logger.info(f"Queued event {getattr(event, 'event_id', None)} for BigQuery: {getattr(event, 'title', None)}")
->>>>>>> 9ee9228d
                     except Exception as e:
                         stats["errors"].append(f"Event creation error: {str(e)}")
                 
@@ -332,16 +288,8 @@
                 }
                 
                 rawdoc_dict = self.build_rawdoc_dict(source_name.upper(), payload_bytes, meta)
-<<<<<<< HEAD
                 raw_doc, is_new = await self.raw_docs_crud.create_with_dedup(**rawdoc_dict)
                 
-=======
-                raw_doc, is_new = self.raw_docs_crud.create_with_dedup(
-                    db,
-                    **rawdoc_dict
-                )
-                logger.info(f"Raw doc created: {is_new}, Source: {source_name}, Title: {article.get('title', '')}")
->>>>>>> 9ee9228d
                 if is_new:
                     stats["raw_docs_saved"] += 1
                     
@@ -354,7 +302,6 @@
                                 pub_date = datetime.strptime(pub_str, "%Y-%m-%d").date()
                             except Exception:
                                 pass
-<<<<<<< HEAD
                         
                         event = await self.events_crud.create_from_raw(
                             raw_id=raw_doc["raw_id"],
@@ -369,13 +316,6 @@
                         if event:
                             stats["events_created"] += 1
                             
-=======
-                        event = self.normalizer.normalize_and_create_event(db, raw_doc, source_name.upper(), company_name)
-                        if event:
-                            stats["events_created"] += 1
-                            bigquery_writer.queue("solid-topic-443216-b2.risk_monitoring.events", event)
-                            logger.info(f"Queued event {getattr(event, 'event_id', None)} for BigQuery: {getattr(event, 'title', None)}")
->>>>>>> 9ee9228d
                     except Exception as e:
                         stats["errors"].append(f"Event creation error: {str(e)}")
                 
@@ -383,8 +323,6 @@
                 
             except Exception as e:
                 stats["errors"].append(f"RSS result processing error: {str(e)}")
-<<<<<<< HEAD
-=======
         return stats
     
     def _process_yahoo_finance_results(
@@ -426,14 +364,6 @@
             except Exception as e:
                 stats["errors"].append(f"Yahoo Finance result processing error: {str(e)}")
         return stats
-    
-    def get_database_stats(self, db: Session) -> Dict[str, Any]:
-        """Get database statistics"""
-        raw_docs_stats = self.raw_docs_crud.get_stats(db)
-        events_stats = self.events_crud.get_risk_summary(db, days_back=30)
->>>>>>> 9ee9228d
-        
-        return stats
 
 
 # Global instance
