--- conflicted
+++ resolved
@@ -1,17 +1,3 @@
-<<<<<<< HEAD
-import { Navigate, Route, Routes } from "react-router-dom";
-import { useAuth } from "./auth/useAuth";
-import LoginPage from "./auth/LoginPage";
-import LandingPage from "./pages/LandingPage";
-import NotFound from "./pages/NotFound";
-import Dashboard from "./components/Dashboard";
-import Layout from "./components/Layout";
-import SettingsPage from "./pages/SettingsPage";
-import HelpPage from "./pages/HelpPage";
-import BatchUploadPage from "./pages/BatchUploadPage";
-import AssessmentHistoryPage from "./pages/AssessmentHistoryPage";
-import ProfilePage from "./pages/ProfilePage";
-=======
 import { Navigate, Route, Routes } from 'react-router-dom';
 import { useAuth } from './auth/useAuth';
 import LoginPage from './auth/LoginPage';
@@ -19,15 +5,14 @@
 import NotFound from './pages/NotFound';
 import Dashboard from './components/Dashboard';
 import Layout from './components/Layout';
->>>>>>> a966e7b3
 
 const ProtectedRoute = ({ children }: { children: React.ReactNode }) => {
   const { isAuthenticated } = useAuth();
-
+  
   if (!isAuthenticated) {
     return <Navigate to="/login" replace />;
   }
-
+  
   return <>{children}</>;
 };
 
@@ -51,59 +36,6 @@
             <Layout currentPage="dashboard">
               <Dashboard />
             </Layout>
-<<<<<<< HEAD
-          </ProtectedRoute>
-        }
-      />
-      <Route
-        path="/settings"
-        element={
-          <ProtectedRoute>
-            <Layout currentPage="settings">
-              <SettingsPage />
-            </Layout>
-          </ProtectedRoute>
-        }
-      />
-      <Route
-        path="/help"
-        element={
-          <ProtectedRoute>
-            <Layout currentPage="help">
-              <HelpPage />
-            </Layout>
-          </ProtectedRoute>
-        }
-      />
-      <Route
-        path="/batch"
-        element={
-          <ProtectedRoute>
-            <Layout currentPage="batch">
-              <BatchUploadPage />
-            </Layout>
-          </ProtectedRoute>
-        }
-      />
-      <Route
-        path="/history"
-        element={
-          <ProtectedRoute>
-            <Layout currentPage="history">
-              <AssessmentHistoryPage />
-            </Layout>
-          </ProtectedRoute>
-        }
-      />
-      <Route
-        path="/profile"
-        element={
-          <ProtectedRoute>
-            <Layout currentPage="profile">
-              <ProfilePage />
-            </Layout>
-=======
->>>>>>> a966e7b3
           </ProtectedRoute>
         }
       />
