--- conflicted
+++ resolved
@@ -24,13 +24,6 @@
   ListItemText,
   Divider,
   Link,
-<<<<<<< HEAD
-  LinearProgress
-} from '@mui/material';
-import { useTheme } from '@mui/material/styles';
-import { ChevronDown, Database, Building, FileText, Scale, ExternalLink, Calendar, TrendingUp } from 'lucide-react';
-import { type TrafficLightResponse } from './TrafficLightQuery';
-=======
   LinearProgress,
   Button,
   Dialog,
@@ -56,51 +49,10 @@
 import RiskAnalysisDetails, {
   convertSearchResultsToRiskAnalysis,
 } from "./RiskAnalysisDetails";
->>>>>>> a966e7b3
 
 interface TrafficLightResultProps {
   result: TrafficLightResponse;
 }
-
-// Mock data sources results
-const mockDataSourcesResults = [
-  {
-    source: "News",
-    date: "2025-06-12T05:49:58Z",
-    title: "Banco Santander prevé una mayor desaceleración económica en España",
-    summary: "El banco español anticipa un crecimiento más lento debido a factores macroeconómicos globales y tensiones geopolíticas.",
-    risk_level: "Medium-Economic",
-    confidence: 0.8,
-    url: "https://expansion.mx/empresas/2025/06/12/santander-desaceleracion-economica"
-  },
-  {
-    source: "BOE",
-    date: "2025-06-10T08:30:00Z",
-    title: "Resolución de 8 de junio de 2025, sobre empresas en concurso de acreedores",
-    summary: "Publicación de empresas que han iniciado procedimientos concursales en el segundo trimestre.",
-    risk_level: "High-Legal",
-    confidence: 0.95,
-    url: "https://boe.es/diario_boe/txt.php?id=BOE-A-2025-9876"
-  },
-  {
-    source: "News",
-    date: "2025-06-11T14:22:30Z",
-    title: "Nueva regulación afecta al sector tecnológico español",
-    summary: null,
-    risk_level: "Low-Regulatory",
-    confidence: 0.6,
-    url: "https://cincodias.elpais.com/mercados/2025-06-11/nueva-regulacion-tecnologia.html"
-  },
-  {
-    source: "BOE",
-    date: "2025-06-09T10:15:00Z",
-    title: "Real Decreto sobre modificaciones en el régimen fiscal empresarial",
-    summary: "Cambios en las deducciones fiscales para empresas del sector industrial y tecnológico.",
-    risk_level: "Medium-Tax",
-    confidence: 0.9,
-    url: "https://boe.es/diario_boe/txt.php?id=BOE-A-2025-9845"
-  }
-];
 
 // Map color strings to MUI color values
 const colorMap = {
@@ -122,16 +74,6 @@
   "High-Legal": "error",
   "High-Financial": "error",
   Unknown: "default",
-} as const;
-
-// Map risk levels to colors
-const riskLevelColorMap = {
-  'Low-Other': 'success',
-  'Low-Regulatory': 'success',
-  'Medium-Economic': 'warning',
-  'Medium-Tax': 'warning',
-  'High-Legal': 'error',
-  'High-Financial': 'error',
 } as const;
 
 // Map parameters to readable display names
@@ -183,38 +125,6 @@
     description:
       "Legal proceedings monitored through court systems and regulatory enforcement databases",
     lastUpdated: "2024-01-08",
-  },
-} as const;
-
-// Map parameters to their data sources
-const dataSourcesMap = {
-  turnover: {
-    primary: 'SABI Bureau van Dijk Database',
-    secondary: ['Companies House', 'Annual Reports', 'Financial Statements'],
-    icon: <Database size={16} />,
-    description: 'Financial performance data sourced from official company filings and commercial databases',
-    lastUpdated: '2024-01-15'
-  },
-  shareholding: {
-    primary: 'Companies House Registry',
-    secondary: ['PSC Register', 'Shareholding Disclosures', 'Regulatory Filings'],
-    icon: <Building size={16} />,
-    description: 'Ownership structure verified through official company registrations and regulatory submissions',
-    lastUpdated: '2024-01-12'
-  },
-  bankruptcy: {
-    primary: 'Insolvency Service Records',
-    secondary: ['Court Records', 'Gazette Notices', 'Credit Reference Agencies'],
-    icon: <Scale size={16} />,
-    description: 'Insolvency history tracked through official court records and regulatory announcements',
-    lastUpdated: '2024-01-10'
-  },
-  legal: {
-    primary: 'UK Court Service',
-    secondary: ['Legal Databases', 'Regulatory Actions', 'Public Records'],
-    icon: <FileText size={16} />,
-    description: 'Legal proceedings monitored through court systems and regulatory enforcement databases',
-    lastUpdated: '2024-01-08'
   },
 } as const;
 
@@ -296,76 +206,6 @@
                     "High risk profile. Recommended for pre-cancellation."}
                 </Typography>
 
-<<<<<<< HEAD
-          <Typography variant="h6" component="h4" gutterBottom sx={{ mb: 2 }}>
-            Detailed Parameters
-          </Typography>
-
-          {isMobile ? (
-            // Mobile view - cards
-            <Grid container spacing={2}>
-              {Object.entries(result.blocks).map(([key, value]) => {
-                const sourceInfo = dataSourcesMap[key as keyof typeof dataSourcesMap];
-                return (
-                  <Grid item xs={12} key={key}>
-                    <Paper
-                      elevation={0}
-                      sx={{
-                        p: 2,
-                        borderRadius: 2,
-                        borderLeft: `6px solid ${theme.palette[colorMap[value]].main}`,
-                        backgroundColor: `${theme.palette[colorMap[value]].light}15`,
-                      }}
-                    >
-                      <Box sx={{ display: 'flex', alignItems: 'center', mb: 1 }}>
-                        {sourceInfo.icon}
-                        <Typography variant="subtitle1" component="div" fontWeight={600} sx={{ ml: 1 }}>
-                          {parameterMap[key as keyof typeof parameterMap]}
-                        </Typography>
-                      </Box>
-                      <Chip
-                        label={value.toUpperCase()}
-                        size="small"
-                        color={colorMap[value]}
-                        sx={{ mb: 1 }}
-                      />
-                      <Typography variant="caption" color="text.secondary" display="block">
-                        <strong>Source:</strong> {sourceInfo.primary}
-                      </Typography>
-                    </Paper>
-                  </Grid>
-                );
-              })}
-            </Grid>
-          ) : (
-            // Desktop view - table
-            <TableContainer component={Paper} variant="outlined" sx={{ borderRadius: 2 }}>
-              <Table>
-                <TableHead>
-                  <TableRow sx={{ backgroundColor: theme.palette.grey[50] }}>
-                    <TableCell><strong>Parameter</strong></TableCell>
-                    <TableCell><strong>Risk Level</strong></TableCell>
-                    <TableCell><strong>Primary Data Source</strong></TableCell>
-                  </TableRow>
-                </TableHead>
-                <TableBody>
-                  {Object.entries(result.blocks).map(([key, value]) => {
-                    const sourceInfo = dataSourcesMap[key as keyof typeof dataSourcesMap];
-                    return (
-                      <TableRow key={key}>
-                        <TableCell>
-                          <Box sx={{ display: 'flex', alignItems: 'center' }}>
-                            {sourceInfo.icon}
-                            <Typography sx={{ ml: 1 }}>
-                              {parameterMap[key as keyof typeof parameterMap]}
-                            </Typography>
-                          </Box>
-                        </TableCell>
-                        <TableCell>
-                          <Chip
-                            label={value.toUpperCase()}
-                            color={colorMap[value]}
-=======
                 {/* Action Buttons */}
                 {hasSearchResults && (
                   <Box
@@ -663,23 +503,10 @@
                                 item.risk_level as keyof typeof riskLevelColorMap
                               ] || "default"
                             }
->>>>>>> a966e7b3
                             size="small"
                           />
                         </TableCell>
                         <TableCell>
-<<<<<<< HEAD
-                          <Typography variant="body2">
-                            {sourceInfo.primary}
-                          </Typography>
-                        </TableCell>
-                      </TableRow>
-                    );
-                  })}
-                </TableBody>
-              </Table>
-            </TableContainer>
-=======
                           <Box
                             sx={{
                               display: "flex",
@@ -720,7 +547,6 @@
             <Typography variant="body1" sx={{ textAlign: "center", py: 4 }}>
               No search results available
             </Typography>
->>>>>>> a966e7b3
           )}
         </DialogContent>
         <DialogActions>
@@ -728,161 +554,6 @@
         </DialogActions>
       </Dialog>
 
-<<<<<<< HEAD
-          {/* Data Sources Section */}
-          <Box sx={{ mt: 4 }}>
-            <Accordion>
-              <AccordionSummary expandIcon={<ChevronDown />}>
-                <Typography variant="h6" component="h4">
-                  📊 Data Sources & Methodology
-                </Typography>
-              </AccordionSummary>
-              <AccordionDetails>
-                <Typography variant="body2" color="text.secondary" paragraph>
-                  Recent data sources analyzed for this risk assessment, sorted by date (most recent first).
-                </Typography>
-                
-                <Grid container spacing={2}>
-                  {mockDataSourcesResults
-                    .sort((a, b) => new Date(b.date).getTime() - new Date(a.date).getTime())
-                    .map((item, index) => (
-                    <Grid item xs={12} key={index}>
-                      <Paper 
-                        elevation={1} 
-                        sx={{ 
-                          p: 3, 
-                          borderRadius: 2, 
-                          borderLeft: `4px solid ${theme.palette[item.source === 'News' ? 'info' : 'primary'].main}`,
-                          '&:hover': {
-                            elevation: 2,
-                            backgroundColor: theme.palette.grey[50]
-                          }
-                        }}
-                      >
-                        <Box sx={{ display: 'flex', flexDirection: { xs: 'column', md: 'row' }, gap: 2 }}>
-                          {/* Left Column - Main Info */}
-                          <Box sx={{ flex: 1 }}>
-                            <Box sx={{ display: 'flex', alignItems: 'center', gap: 1, mb: 1 }}>
-                              <Chip 
-                                label={item.source}
-                                size="small"
-                                color={item.source === 'News' ? 'info' : 'primary'}
-                                icon={item.source === 'News' ? <TrendingUp size={14} /> : <FileText size={14} />}
-                              />
-                              <Box sx={{ display: 'flex', alignItems: 'center', gap: 0.5 }}>
-                                <Calendar size={14} />
-                                <Typography variant="caption" color="text.secondary">
-                                  {new Date(item.date).toLocaleDateString()} {new Date(item.date).toLocaleTimeString([], {hour: '2-digit', minute:'2-digit'})}
-                                </Typography>
-                              </Box>
-                            </Box>
-                            
-                            <Typography variant="subtitle1" fontWeight={600} gutterBottom>
-                              {item.title}
-                            </Typography>
-                            
-                            {item.summary && (
-                              <Typography variant="body2" color="text.secondary" paragraph>
-                                {item.summary}
-                              </Typography>
-                            )}
-                            
-                            <Link 
-                              href={item.url} 
-                              target="_blank" 
-                              rel="noopener noreferrer"
-                              sx={{ 
-                                display: 'inline-flex', 
-                                alignItems: 'center', 
-                                gap: 0.5,
-                                fontSize: '0.875rem',
-                                textDecoration: 'none',
-                                '&:hover': { textDecoration: 'underline' }
-                              }}
-                            >
-                              View Source <ExternalLink size={12} />
-                            </Link>
-                          </Box>
-                          
-                          {/* Right Column - Risk Metrics */}
-                          <Box sx={{ 
-                            minWidth: { xs: '100%', md: '200px' },
-                            display: 'flex', 
-                            flexDirection: 'column',
-                            gap: 1.5
-                          }}>
-                            <Box>
-                              <Typography variant="caption" fontWeight={600} gutterBottom display="block">
-                                Risk Level
-                              </Typography>
-                              <Chip
-                                label={item.risk_level}
-                                size="small"
-                                color={riskLevelColorMap[item.risk_level as keyof typeof riskLevelColorMap] || 'default'}
-                                sx={{ fontSize: '0.75rem' }}
-                              />
-                            </Box>
-                            
-                            <Box>
-                              <Typography variant="caption" fontWeight={600} gutterBottom display="block">
-                                Confidence Score
-                              </Typography>
-                              <Box sx={{ display: 'flex', alignItems: 'center', gap: 1 }}>
-                                <LinearProgress 
-                                  variant="determinate" 
-                                  value={item.confidence * 100} 
-                                  sx={{ 
-                                    flex: 1, 
-                                    height: 6,
-                                    borderRadius: 3,
-                                    backgroundColor: theme.palette.grey[200],
-                                    '& .MuiLinearProgress-bar': {
-                                      borderRadius: 3,
-                                      backgroundColor: item.confidence >= 0.7 ? theme.palette.success.main : 
-                                                     item.confidence >= 0.5 ? theme.palette.warning.main : 
-                                                     theme.palette.error.main
-                                    }
-                                  }}
-                                />
-                                <Typography variant="caption" fontWeight={600}>
-                                  {(item.confidence * 100).toFixed(0)}%
-                                </Typography>
-                              </Box>
-                            </Box>
-                          </Box>
-                        </Box>
-                      </Paper>
-                    </Grid>
-                  ))}
-                </Grid>
-                
-                <Divider sx={{ my: 3 }} />
-                
-                <Box sx={{ bgcolor: theme.palette.info.light + '20', p: 2, borderRadius: 2 }}>
-                  <Typography variant="subtitle2" fontWeight={600} gutterBottom>
-                    🔒 Data Quality & Compliance
-                  </Typography>
-                  <Typography variant="body2" color="text.secondary">
-                    All data sources are GDPR compliant and processed in real-time. News articles are analyzed using 
-                    advanced NLP algorithms, while BOE documents undergo structured data extraction. Confidence scores 
-                    reflect the reliability and relevance of each source to the company's risk profile.
-                  </Typography>
-                </Box>
-              </AccordionDetails>
-            </Accordion>
-          </Box>
-
-          <Typography 
-            variant="body2" 
-            color="text.secondary" 
-            sx={{ mt: 4, fontStyle: 'italic', textAlign: 'center' }}
-          >
-            Last updated: {new Date().toLocaleDateString()} • Data refreshed hourly
-          </Typography>
-        </CardContent>
-      </Card>
-    </Grow>
-=======
       {/* Risk Analysis Dialog */}
       <Dialog
         open={showRiskAnalysis}
@@ -916,7 +587,6 @@
         </DialogActions>
       </Dialog>
     </>
->>>>>>> a966e7b3
   );
 };
 
