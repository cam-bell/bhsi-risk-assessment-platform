--- conflicted
+++ resolved
@@ -696,12 +696,7 @@
                         International news sources and business publications
                       </Typography>
                     </Card>
-<<<<<<< HEAD
-                    
                     {/* RSS Feeds - Disabled for Demo */}
-=======
-                    {/* RSS Feeds */}
->>>>>>> 08819ee1
                     <Card
                       variant="outlined"
                       sx={{
