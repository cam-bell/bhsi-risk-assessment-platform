import React, { useState } from "react";
import {
  Box,
  AppBar,
  Toolbar,
  Typography,
  IconButton,
  Drawer,
  List,
  ListItem,
  ListItemIcon,
  ListItemText,
  Avatar,
  Menu,
  MenuItem,
  Divider,
  Badge,
  useTheme,
  useMediaQuery,
} from "@mui/material";
import {
  Menu as MenuIcon,
  BarChart3 as Dashboard,
  Search,
  FileUp,
  History,
  Settings,
  HelpCircle,
  Bell,
  LogOut,
  User,
  BarChart3,
<<<<<<< HEAD
  Users,
=======
  DollarSign,
>>>>>>> 9ee9228d
} from "lucide-react";
import { useAuth } from "../auth/useAuth";
import { NotificationCenter } from "./NotificationSystem";
import { useNavigate, useLocation } from "react-router-dom";

interface LayoutProps {
  children: React.ReactNode;
  currentPage?: string;
}

const navigationItems = [
  { id: "dashboard", label: "Dashboard", icon: Dashboard, path: "/dashboard" },
  { id: "search", label: "Risk Assessment", icon: Search, path: "/" },
  { id: "analytics", label: "Analytics", icon: BarChart3, path: "/analytics" },
  {
    id: "financial-insights",
    label: "Financial Insights",
    icon: DollarSign,
    path: "/financial-insights",
  },
  { id: "batch", label: "Batch Upload", icon: FileUp, path: "/batch" },
  {
    id: "history",
    label: "Assessment History",
    icon: History,
    path: "/history",
  },
  { id: "settings", label: "Settings", icon: Settings, path: "/settings" },
  { id: "help", label: "Help & Support", icon: HelpCircle, path: "/help" },
];

const adminNavigationItems = [
  {
    id: "user-management",
    label: "User Management",
    icon: Users,
    path: "/user-management",
  },
];

const Layout = ({ children, currentPage = "search" }: LayoutProps) => {
  const theme = useTheme();
  const isMobile = useMediaQuery(theme.breakpoints.down("md"));
  const { user, logout } = useAuth();
  const navigate = useNavigate();
  const location = useLocation();

  const [mobileOpen, setMobileOpen] = useState(false);
  const [userMenuAnchor, setUserMenuAnchor] = useState<null | HTMLElement>(
    null
  );

  const handleDrawerToggle = () => {
    setMobileOpen(!mobileOpen);
  };

  const handleUserMenuOpen = (event: React.MouseEvent<HTMLElement>) => {
    setUserMenuAnchor(event.currentTarget);
  };

  const handleUserMenuClose = () => {
    setUserMenuAnchor(null);
  };

  const handleLogout = () => {
    handleUserMenuClose();
    logout();
  };

  const handleProfileClick = () => {
    handleUserMenuClose();
    navigate("/profile");
  };

  const handleSettingsClick = () => {
    handleUserMenuClose();
    navigate("/settings");
  };

  const handleNavigation = (path: string) => {
    navigate(path);
    if (isMobile) {
      setMobileOpen(false);
    }
  };

  // Determine current page from location
  const getCurrentPage = () => {
    if (location.pathname === "/dashboard") return "dashboard";
    if (location.pathname === "/") return "search";
    if (location.pathname === "/analytics") return "analytics";
    if (location.pathname === "/batch") return "batch";
    if (location.pathname === "/history") return "history";
    if (location.pathname === "/settings") return "settings";
    if (location.pathname === "/help") return "help";
    if (location.pathname === "/profile") return "profile";
    if (location.pathname === "/user-management") return "user-management";
    return currentPage;
  };

  // Check if user is admin
  const isAdmin = user?.user_type === "admin";

  // Combine navigation items
  const allNavigationItems = [
    ...navigationItems,
    ...(isAdmin ? adminNavigationItems : []),
  ];

  const drawerWidth = 280;

  const drawer = (
    <Box sx={{ height: "100%", display: "flex", flexDirection: "column" }}>
      {/* Logo Section */}
      <Box sx={{ p: 3, bgcolor: "primary.main", color: "white" }}>
        <Typography variant="h6" fontWeight="bold">
          BHSI
        </Typography>
        <Typography variant="body2" sx={{ opacity: 0.9 }}>
          Risk Assessment Platform
        </Typography>
      </Box>

      {/* Navigation */}
      <List sx={{ flex: 1, px: 2, py: 1 }}>
        {allNavigationItems.map((item, index) => {
          const Icon = item.icon;
          const isActive = getCurrentPage() === item.id;
          const isAdminItem = adminNavigationItems.some(
            (adminItem) => adminItem.id === item.id
          );

          return (
            <React.Fragment key={item.id}>
              {isAdminItem &&
                index > 0 &&
                !allNavigationItems[index - 1].id.includes("admin") && (
                  <Divider sx={{ my: 1 }} />
                )}
              <ListItem
                onClick={() => handleNavigation(item.path)}
                sx={{
                  borderRadius: 2,
                  mb: 0.5,
                  bgcolor: isActive ? "primary.light" : "transparent",
                  color: isActive ? "white" : "inherit",
                  "&:hover": {
                    bgcolor: isActive ? "primary.light" : "grey.100",
                  },
                  cursor: "pointer",
                  transition: "all 0.2s ease-in-out",
                }}
              >
                <ListItemIcon
                  sx={{ color: isActive ? "white" : "inherit", minWidth: 40 }}
                >
                  <Icon size={20} />
                </ListItemIcon>
                <ListItemText
                  primary={item.label}
                  primaryTypographyProps={{
                    fontSize: "0.9rem",
                    fontWeight: isActive ? 600 : 400,
                  }}
                />
              </ListItem>
            </React.Fragment>
          );
        })}
      </List>

      {/* User Info Section */}
      <Box sx={{ p: 2, borderTop: 1, borderColor: "divider" }}>
        <Box sx={{ display: "flex", alignItems: "center" }}>
          <Avatar
            sx={{ width: 32, height: 32, mr: 2, bgcolor: "primary.main" }}
          >
            {user?.first_name?.charAt(0).toUpperCase() || "U"}
          </Avatar>
          <Box sx={{ flex: 1, minWidth: 0 }}>
            <Typography variant="body2" fontWeight={500} noWrap>
              {user?.name || "User"}
            </Typography>
            <Typography variant="caption" color="text.secondary" noWrap>
              {user?.email || "user@bhsi.com"}
            </Typography>
          </Box>
        </Box>
      </Box>
    </Box>
  );

  return (
    <Box sx={{ display: "flex", height: "100vh" }}>
      {/* App Bar */}
      <AppBar
        position="fixed"
        sx={{
          width: { md: `calc(100% - ${drawerWidth}px)` },
          ml: { md: `${drawerWidth}px` },
          bgcolor: "white",
          color: "text.primary",
          boxShadow: 1,
        }}
      >
        <Toolbar>
          <IconButton
            color="inherit"
            aria-label="open drawer"
            edge="start"
            onClick={handleDrawerToggle}
            sx={{ mr: 2, display: { md: "none" } }}
          >
            <MenuIcon />
          </IconButton>

          <Typography variant="h6" noWrap component="div" sx={{ flexGrow: 1 }}>
            {navigationItems.find((item) => item.id === getCurrentPage())
              ?.label || "Risk Assessment"}
          </Typography>

          {/* Notifications */}
          <NotificationCenter />

          {/* User Menu */}
          <IconButton
            onClick={handleUserMenuOpen}
            color="inherit"
            sx={{ ml: 1 }}
          >
            <Avatar sx={{ width: 32, height: 32, bgcolor: "primary.main" }}>
              {user?.first_name?.charAt(0).toUpperCase() || "U"}
            </Avatar>
          </IconButton>

          <Menu
            anchorEl={userMenuAnchor}
            open={Boolean(userMenuAnchor)}
            onClose={handleUserMenuClose}
            transformOrigin={{ horizontal: "right", vertical: "top" }}
            anchorOrigin={{ horizontal: "right", vertical: "bottom" }}
          >
            <MenuItem onClick={handleProfileClick}>
              <ListItemIcon>
                <User size={20} />
              </ListItemIcon>
              <ListItemText>Profile</ListItemText>
            </MenuItem>
            <MenuItem onClick={handleSettingsClick}>
              <ListItemIcon>
                <Settings size={20} />
              </ListItemIcon>
              <ListItemText>Settings</ListItemText>
            </MenuItem>
            <Divider />
            <MenuItem onClick={handleLogout}>
              <ListItemIcon>
                <LogOut size={20} />
              </ListItemIcon>
              <ListItemText>Sign Out</ListItemText>
            </MenuItem>
          </Menu>
        </Toolbar>
      </AppBar>

      {/* Sidebar */}
      <Box
        component="nav"
        sx={{ width: { md: drawerWidth }, flexShrink: { md: 0 } }}
      >
        <Drawer
          variant={isMobile ? "temporary" : "permanent"}
          open={isMobile ? mobileOpen : true}
          onClose={handleDrawerToggle}
          ModalProps={{ keepMounted: true }}
          sx={{
            "& .MuiDrawer-paper": {
              boxSizing: "border-box",
              width: drawerWidth,
              borderRight: 0,
              boxShadow: 2,
            },
          }}
        >
          {drawer}
        </Drawer>
      </Box>

      {/* Main Content */}
      <Box
        component="main"
        sx={{
          flexGrow: 1,
          width: { md: `calc(100% - ${drawerWidth}px)` },
          bgcolor: "grey.50",
          minHeight: "100vh",
        }}
      >
        <Toolbar /> {/* Spacer for fixed AppBar */}
        {children}
      </Box>
    </Box>
  );
};

export default Layout;<|MERGE_RESOLUTION|>--- conflicted
+++ resolved
@@ -30,11 +30,8 @@
   LogOut,
   User,
   BarChart3,
-<<<<<<< HEAD
   Users,
-=======
   DollarSign,
->>>>>>> 9ee9228d
 } from "lucide-react";
 import { useAuth } from "../auth/useAuth";
 import { NotificationCenter } from "./NotificationSystem";
